--- conflicted
+++ resolved
@@ -86,11 +86,7 @@
 
 
 def import_graph_nodes(conn, graph, node_mapping):
-<<<<<<< HEAD
-    c = conn.cursor()
-=======
-    cur = conn.cursor()
->>>>>>> 2e42c723
+    cur = conn.cursor()
     tile_loc_to_pkey = {}
 
     for node in graph.nodes:
@@ -109,30 +105,13 @@
         assert m is not None, pin_name
 
         tile_type = m.group(1)
-<<<<<<< HEAD
-        assert tile_type.startswith('BLK-TL-')
-        tile_type = tile_type[7:]
-=======
         tile_type = remove_vpr_tile_prefix(tile_type)
->>>>>>> 2e42c723
 
         pin = m.group(2)
 
         (wire_in_tile_pkeys, _) = get_wire_in_tile_from_pin_name(
             conn=conn, tile_type_str=tile_type, wire_str=pin
         )
-<<<<<<< HEAD
-
-        c.execute(
-            """
-SELECT site_as_tile_pkey FROM tile WHERE grid_x = ? AND grid_y = ?;
-        """, (node.loc.x_low, node.loc.y_low)
-        )
-        site_as_tile_pkey = c.fetchone()[0]
-
-        if site_as_tile_pkey is not None:
-            c.execute(
-=======
 
         cur.execute(
             """
@@ -143,16 +122,11 @@
 
         if site_as_tile_pkey is not None:
             cur.execute(
->>>>>>> 2e42c723
                 """
 SELECT site_pkey FROM site_as_tile WHERE pkey = ?;
                 """, (site_as_tile_pkey, )
             )
-<<<<<<< HEAD
-            site_pkey = c.fetchone()[0]
-=======
             site_pkey = cur.fetchone()[0]
->>>>>>> 2e42c723
             wire_in_tile_pkey = wire_in_tile_pkeys[site_pkey]
         else:
             assert len(wire_in_tile_pkeys) == 1
@@ -165,11 +139,7 @@
                 (gridloc[0], gridloc[1])
             )
 
-<<<<<<< HEAD
-            result = c.fetchone()
-=======
             result = cur.fetchone()
->>>>>>> 2e42c723
             assert result is not None, (tile_type, gridloc)
             (tile_pkey, ) = result
             tile_loc_to_pkey[gridloc] = tile_pkey
@@ -186,11 +156,7 @@
             (wire_in_tile_pkey, tile_pkey)
         )
 
-<<<<<<< HEAD
-        result = c.fetchone()
-=======
         result = cur.fetchone()
->>>>>>> 2e42c723
         assert result is not None, (wire_in_tile_pkey, tile_pkey)
         (
             top_graph_node_pkey, bottom_graph_node_pkey, left_graph_node_pkey,
@@ -332,11 +298,7 @@
         for pin in synth_tile['pins']:
             if pin['port_type'] in ['input', 'output']:
                 wire_pkey = get_wire_pkey(conn, tile_name, pin['wire'])
-<<<<<<< HEAD
-                c.execute(
-=======
                 cur.execute(
->>>>>>> 2e42c723
                     """
 SELECT
   track_pkey
@@ -352,21 +314,16 @@
       pkey = ?
   );""", (wire_pkey, )
                 )
-<<<<<<< HEAD
-                (track_pkey, ) = c.fetchone()
-=======
                 (track_pkey, ) = cur.fetchone()
->>>>>>> 2e42c723
                 assert track_pkey is not None, (
                     tile_name, pin['wire'], wire_pkey
                 )
             elif pin['port_type'] == 'VCC':
-<<<<<<< HEAD
-                c.execute('SELECT vcc_track_pkey FROM constant_sources')
-                (track_pkey, ) = c.fetchone()
+                cur.execute('SELECT vcc_track_pkey FROM constant_sources')
+                (track_pkey, ) = cur.fetchone()
             elif pin['port_type'] == 'GND':
-                c.execute('SELECT gnd_track_pkey FROM constant_sources')
-                (track_pkey, ) = c.fetchone()
+                cur.execute('SELECT gnd_track_pkey FROM constant_sources')
+                (track_pkey, ) = cur.fetchone()
             else:
                 assert False, pin['port_type']
             tracks_model, track_nodes = get_track_model(conn, track_pkey)
@@ -391,37 +348,6 @@
             else:
                 assert False, pin
 
-=======
-                cur.execute('SELECT vcc_track_pkey FROM constant_sources')
-                (track_pkey, ) = cur.fetchone()
-            elif pin['port_type'] == 'GND':
-                cur.execute('SELECT gnd_track_pkey FROM constant_sources')
-                (track_pkey, ) = cur.fetchone()
-            else:
-                assert False, pin['port_type']
-            tracks_model, track_nodes = get_track_model(conn, track_pkey)
-
-            option = list(
-                tracks_model.get_tracks_for_wire_at_coord(synth_tile['loc'])
-            )
-            assert len(option) > 0, (pin, len(option))
-
-            if pin['port_type'] == 'input':
-                tile_type = 'SYN-OUTPAD'
-                wire = 'outpad'
-            elif pin['port_type'] == 'output':
-                tile_type = 'SYN-INPAD'
-                wire = 'inpad'
-            elif pin['port_type'] == 'VCC':
-                tile_type = 'SYN-VCC'
-                wire = 'VCC'
-            elif pin['port_type'] == 'GND':
-                tile_type = 'SYN-GND'
-                wire = 'GND'
-            else:
-                assert False, pin
-
->>>>>>> 2e42c723
             track_node = track_nodes[option[0][0]]
             assert track_node in node_mapping, (track_node, track_pkey)
             pin_name = graph.create_pin_name_from_tile_type_and_pin(
@@ -530,11 +456,7 @@
     print('{} Importing edges from database.'.format(now()))
     with progressbar.ProgressBar(max_value=num_edges) as bar:
         for idx, (src_graph_node, dest_graph_node, switch_pkey, phy_tile_pkey,
-<<<<<<< HEAD
-                  pip_pkey) in enumerate(c.execute("""
-=======
                   pip_pkey) in enumerate(cur.execute("""
->>>>>>> 2e42c723
 SELECT
   src_graph_node_pkey,
   dest_graph_node_pkey,
